package configuredagents;

import com.fasterxml.jackson.annotation.JsonPropertyDescription;
import com.fasterxml.jackson.core.type.TypeReference;
import com.fasterxml.jackson.databind.JsonNode;
import com.fasterxml.jackson.databind.ObjectMapper;
import com.phonepe.sentinelai.core.agent.*;
import com.phonepe.sentinelai.core.agentmessages.AgentMessage;
import com.phonepe.sentinelai.core.tools.Tool;
import com.phonepe.sentinelai.core.utils.AgentUtils;
import com.phonepe.sentinelai.core.utils.JsonUtils;
import lombok.Builder;
import lombok.NonNull;
import lombok.SneakyThrows;
import lombok.extern.slf4j.Slf4j;

import java.nio.file.Files;
import java.nio.file.Paths;
import java.util.ArrayList;
import java.util.List;
import java.util.Objects;
import java.util.Optional;
import java.util.function.BiFunction;
import java.util.function.Predicate;

/**
 * A sentinel agent extension that provides a registry of agents that can be dynamically configured and spun up.
 * Agents are exposed to the calling LLM as facts and can be invoked by the top level agent according to the
 * requirement.
 */
@Slf4j
public class AgentRegistry<R, T, A extends Agent<R, T, A>> implements AgentExtension<R,T,A> {

    /**
     * Storage for agent configurations.
     */
    @NonNull
    private final AgentConfigurationSource agentSource;

    /**
     * By default, the registry will not pass parent agent messages to the invoked agent. If this option is set,
     * registry will use the provided predicate to filter parent messages and pass them to the invoked agent.
     */
    private final Predicate<AgentMessage> parentMessageFilter;

    private final ObjectMapper mapper;

    private final SimpleCache<ConfiguredAgent> agentCache;

    private A agent;

    @Builder
    public AgentRegistry(
            @NonNull AgentConfigurationSource agentSource,
            @NonNull BiFunction<AgentMetadata, A, ConfiguredAgent> agentFactory,
            final Predicate<AgentMessage> parentMessageFilter,
            final ObjectMapper mapper) {
        this.agentSource = agentSource;
        this.parentMessageFilter = Objects.requireNonNullElseGet(parentMessageFilter, () -> message -> false);
        this.mapper = Objects.requireNonNullElseGet(mapper, JsonUtils::createMapper);
        this.agentCache = new SimpleCache<>(agentId -> {
            log.info("Building new agent for: {}", agentId);
            return agentFactory.apply(
                    agentSource.read(agentId)
<<<<<<< HEAD
                            .orElse(null));
=======
                            .orElseThrow(() -> agentNotFoundError(agentId)), agent);
>>>>>>> ddbba0f0
        });
    }

    @SneakyThrows
    public List<AgentMetadata> loadAgentsFromFile(final String agentConfig) {
        return loadAgentsFromContent(Files.readAllBytes(Paths.get(agentConfig)));
    }

    @SneakyThrows
    public List<AgentMetadata> loadAgentsFromContent(byte[] content) {
        final var configs = mapper.readValue(content, new TypeReference<List<AgentConfiguration>>() {
        });
        final var agents = configs.stream()
                .map(this::configureAgent)
                .filter(Optional::isPresent)
                .map(Optional::get)
                .toList();
        if(log.isDebugEnabled()) {
            log.debug("Loaded agents: {}", agents.stream().map(AgentMetadata::getId).toList());
        }
        return agents;
    }

    public Optional<AgentMetadata> configureAgent(@NonNull final AgentConfiguration configuration) {
        final var fixedConfig = new AgentConfiguration(
                configuration.getAgentName(),
                configuration.getDescription(),
                configuration.getPrompt(),
                Objects.requireNonNullElseGet(configuration.getInputSchema(),
                                              () -> JsonUtils.schemaForPrimitive(String.class, "data", mapper)),
                Objects.requireNonNullElseGet(configuration.getOutputSchema(),
                                              () -> JsonUtils.schema(String.class)),
                Objects.requireNonNullElseGet(configuration.getCapabilities(), List::of));
        final var agentId = AgentUtils.id(fixedConfig.getAgentName());
        return agentSource.save(agentId, fixedConfig);
    }

    @Tool("Get agent metadata. Use this to get agent id, name, description, input and output schema etc")
    public ExposedAgentMetadata getAgentMetadata(
            @JsonPropertyDescription("ID of the agent to get metadata for") String agentId) {
        return agentSource.read(agentId)
                .map(metadata -> new ExposedAgentMetadata(metadata.getId(),
                                                          metadata.getConfiguration().getAgentName(),
                                                          metadata.getConfiguration().getDescription(),
                                                          metadata.getConfiguration().getInputSchema(),
                                                          metadata.getConfiguration().getOutputSchema()))
                .orElseThrow(() -> agentNotFoundError(agentId));
    }

    @Tool("Invoke an agent with input in the schema as defined in the agent metadata")
    public AgentExecutionResult invokeAgent(
            AgentRunContext<JsonNode> context,
            @JsonPropertyDescription("ID of the agent to be invoked") String agentId,
            @JsonPropertyDescription("The json serialized structured input to be sent to the agent") String agentInput) {
        final var configuredAgent = agentCache.find(agentId)
                .orElseThrow(() -> agentNotFoundError(agentId));
        final var parentMessages = context.getOldMessages();
            final var messagesToBeSent = new ArrayList<>(parentMessages.stream()
                                                                 .filter(parentMessageFilter)
                                                                 .toList());
<<<<<<< HEAD

        try {
=======
            final var configuredAgent = agentCache.find(agentId).orElse(null);
            if (null == configuredAgent) {
                log.error("Agent not found: {}", agentId);
                return agentNotFound(context, agentId);
            }
>>>>>>> ddbba0f0
            final var response = configuredAgent.executeAsync(AgentInput.<JsonNode>builder()
                                                            .request(context.getAgentSetup()
                                                                             .getMapper()
                                                                             .readTree(agentInput))
                                                            .requestMetadata(context.getRequestMetadata())
                                                            .agentSetup(context.getAgentSetup())
                                                            .oldMessages(messagesToBeSent)
                                                            .build())
                    .join();
            if (response.getData() != null) {
                return AgentExecutionResult.success(response.getData());
            }
            return fail(context,
                    "Error running agent %s: [%s] %s".formatted(
                            agentId,
                            response.getError().getErrorType(),
                            response.getError().getMessage()));
        }
        catch (Exception e) {
            log.error("Error invoking agent: {}", agentId, e);
            return fail(context,
                    "Error running agent %s: %s".formatted(agentId, AgentUtils.rootCause(e).getMessage()));
        }
    }

    @Override
    public String name() {
        return "agent-registry";
    }

    @Override
    public  List<FactList> facts(R request, AgentRunContext<R> context, A agent) {
        return List.of(new FactList(
                "List of agents registered in the system and can be invoked",
                agentSource.list()
                        .stream()
                        .map(agentMetadata -> new Fact(
                                "Available Agent ID: %s".formatted(agentMetadata.getId()),
                                agentMetadata.getConfiguration().getDescription()))
                        .toList()));
    }

    @Override
    public  ExtensionPromptSchema additionalSystemPrompts(
            R request,
            AgentRunContext<R> context,
            A agent,
            ProcessingMode processingMode) {
        return new ExtensionPromptSchema(
                List.of(SystemPrompt.Task.builder()
                                .objective(
                                        """
                                                Offload complex tasks to other agents if available.
                                                """)
                                .instructions(
                                        """
                                                   The list of available agents is provided in the facts.
                                                    You MUST invoke the agent_registry_get_agent_metadata tool to understand the agent's capabilities and input/output schema.
                                                    Once understood, you can invoke an agent using the `agent_registry_invoke_agent` tool with the agent ID and input.
                                                    Invocation response has the following fields:
                                                    - successful: boolean indicating if the agent invocation was successful
                                                    - agentOutput: json serialized structured output from the agent (present only if successful = true)
                                                    - error: reason for failure (present only if successful = false)
                                                    ALWAYS FOLLOW THESE INSTRUCTIONS:
                                                    - DO NOT INVOKE AGENT WITHOUT UNDERSTANDING ITS CAPABILITIES AND INPUT/OUTPUT SCHEMA.
                                                    - DO NOT MAKE ASSUMPTIONS ABOUT THE FUNCTIONALITY OF THE INVOKED AGENT.
                                                    - DO NOT try to mimic the functionality of the invoked agent yourself. It is ok to fail the task if no suitable agent is found or agent invocation fails.
                                                """)
                                .build()

                       ),
                List.of());
    }

    @Override
    public Optional<ModelOutputDefinition> outputSchema(ProcessingMode processingMode) {
        return Optional.empty();
    }

    @Override
    public  void consume(JsonNode output, A agent) {
        //Nothing to do here
    }

<<<<<<< HEAD
=======
    @Override
    public  void onExtensionRegistrationCompleted(A agent) {
        this.agent = agent;
    }

>>>>>>> ddbba0f0
    private static IllegalArgumentException agentNotFoundError(String agentId) {
        return new IllegalArgumentException("Agent not found: " + agentId);
    }

    private AgentExecutionResult fail(AgentRunContext<JsonNode> context, String errorMessage) {
        return AgentExecutionResult.fail(context.getAgentSetup()
                                                 .getMapper()
                                                 .createObjectNode()
                                                 .textNode(errorMessage));
    }
}<|MERGE_RESOLUTION|>--- conflicted
+++ resolved
@@ -62,11 +62,7 @@
             log.info("Building new agent for: {}", agentId);
             return agentFactory.apply(
                     agentSource.read(agentId)
-<<<<<<< HEAD
-                            .orElse(null));
-=======
-                            .orElseThrow(() -> agentNotFoundError(agentId)), agent);
->>>>>>> ddbba0f0
+                            .orElse(null), this.agent);
         });
     }
 
@@ -127,16 +123,8 @@
             final var messagesToBeSent = new ArrayList<>(parentMessages.stream()
                                                                  .filter(parentMessageFilter)
                                                                  .toList());
-<<<<<<< HEAD
 
         try {
-=======
-            final var configuredAgent = agentCache.find(agentId).orElse(null);
-            if (null == configuredAgent) {
-                log.error("Agent not found: {}", agentId);
-                return agentNotFound(context, agentId);
-            }
->>>>>>> ddbba0f0
             final var response = configuredAgent.executeAsync(AgentInput.<JsonNode>builder()
                                                             .request(context.getAgentSetup()
                                                                              .getMapper()
@@ -221,14 +209,11 @@
         //Nothing to do here
     }
 
-<<<<<<< HEAD
-=======
     @Override
     public  void onExtensionRegistrationCompleted(A agent) {
         this.agent = agent;
     }
 
->>>>>>> ddbba0f0
     private static IllegalArgumentException agentNotFoundError(String agentId) {
         return new IllegalArgumentException("Agent not found: " + agentId);
     }
