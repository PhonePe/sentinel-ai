package com.phonepe.sentinelai.core.agent;

import com.fasterxml.jackson.databind.JsonNode;
import com.fasterxml.jackson.dataformat.xml.annotation.JacksonXmlElementWrapper;
import com.phonepe.sentinelai.core.tools.ToolBox;
import lombok.Value;

import java.util.List;
import java.util.Optional;

/**
 * Can be used to extend the functionality of an agent. This can be used to add additional system prompts and facts.
 */
public interface AgentExtension<R, T, A extends Agent<R, T, A>> extends ToolBox {

    @Value
    class ExtensionPromptSchema {
        @JacksonXmlElementWrapper(localName = "tasks")
        List<SystemPrompt.Task> task;
        List<Object> hints;
    }

    @Value
    class AgentExtensionOutputDefinition {
        String key;
        String description;
        JsonNode schema;
    }

    List<FactList> facts(R request, AgentRequestMetadata metadata, A agent);

    ExtensionPromptSchema additionalSystemPrompts(
            R request, AgentRequestMetadata metadata, A agent, ProcessingMode processingMode);

    Optional<AgentExtensionOutputDefinition> outputSchema(ProcessingMode processingMode);
<<<<<<< HEAD

    void consume(final JsonNode output, A agent);

    void onRegistrationCompleted(A agent);
=======
    <R, T, A extends Agent<R, T, A>> void consume(final JsonNode output, A agent);
>>>>>>> fbb7c764
}<|MERGE_RESOLUTION|>--- conflicted
+++ resolved
@@ -33,12 +33,11 @@
             R request, AgentRequestMetadata metadata, A agent, ProcessingMode processingMode);
 
     Optional<AgentExtensionOutputDefinition> outputSchema(ProcessingMode processingMode);
-<<<<<<< HEAD
 
     void consume(final JsonNode output, A agent);
 
-    void onRegistrationCompleted(A agent);
-=======
-    <R, T, A extends Agent<R, T, A>> void consume(final JsonNode output, A agent);
->>>>>>> fbb7c764
+    default void onExtensionRegistrationCompleted(A agent) {
+        //Nothing to do here for now
+    }
+
 }