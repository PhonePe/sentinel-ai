--- conflicted
+++ resolved
@@ -28,24 +28,18 @@
     private final SimpleCache<HttpToolBox> httpToolboxFactory;
     private final SimpleCache<MCPToolBox> mcpToolboxFactory;
     private final CustomToolBox customToolBox;
-<<<<<<< HEAD
     private final AgentMessagesPreProcessors messagesPreProcessors;
-=======
     private final AgentSetupProvider agentSetupProvider;
     private final ModelFactory modelFactory;
->>>>>>> 66e0fc58
 
     @Builder
     public ConfiguredAgentFactory(
             final HttpToolboxFactory httpToolboxFactory,
             final MCPToolBoxFactory mcpToolboxFactory,
             final CustomToolBox customToolBox,
-<<<<<<< HEAD
-            final AgentMessagesPreProcessors messagesPreProcessors) {
-=======
+            final AgentMessagesPreProcessors messagesPreProcessors,
             final AgentSetupProvider agentSetupProvider,
             final ModelFactory modelFactory) {
->>>>>>> 66e0fc58
         this.httpToolboxFactory = null != httpToolboxFactory
                                   ? new SimpleCache<>(upstream -> httpToolboxFactory.create(upstream)
                 .orElseThrow(() -> new IllegalArgumentException("No HTTP tool box found for upstream: " + upstream)))
@@ -55,13 +49,10 @@
                 .orElseThrow(() -> new IllegalArgumentException("No MCP tool box found for upstream: " + upstream)))
                                  : null;
         this.customToolBox = customToolBox;
-<<<<<<< HEAD
         this.messagesPreProcessors = Optional.ofNullable(messagesPreProcessors)
                 .orElse(AgentMessagesPreProcessors.NONE);
-=======
         this.agentSetupProvider = Objects.requireNonNullElseGet(agentSetupProvider, ConfigDrivenAgentSetupProvider::new);
         this.modelFactory = Objects.requireNonNullElseGet(modelFactory, SimpleOpenAIModelFactory::new);
->>>>>>> 66e0fc58
     }
 
     public final ConfiguredAgent createAgent(@NonNull final AgentMetadata agentMetadata, Agent<?, ?, ?> parent) {
@@ -156,25 +147,17 @@
                 }));
         toolBoxes.addAll(extensions); //Because all extensions are also toolboxes
 
-<<<<<<< HEAD
+        final var agentSetup = agentSetupProvider.from(parent.getSetup(), agentConfiguration, modelFactory);
         final var agent = new ConfiguredAgent(
-                agentConfiguration,
-                extensions,
-                new ComposingToolBox(toolBoxes, Set.of())
-        );
-
-        messagesPreProcessors.processorsFor(agentConfiguration.getAgentName())
-                        .ifPresent(agent::registerAgentMessagesPreProcessors);
-
-        return agent;
-=======
-        final var agentSetup = agentSetupProvider.from(parent.getSetup(), agentConfiguration, modelFactory);
-        return new ConfiguredAgent(
                 agentConfiguration,
                 extensions,
                 new ComposingToolBox(toolBoxes, Set.of()),
                 agentSetup);
->>>>>>> 66e0fc58
+
+        messagesPreProcessors.processorsFor(agentConfiguration.getAgentName())
+                .ifPresent(agent::registerAgentMessagesPreProcessors);
+
+        return agent;
     }
 
 }